--- conflicted
+++ resolved
@@ -68,37 +68,16 @@
     Dumps some debug info about this stack to the console
     */
     public func dumpStack() {
-<<<<<<< HEAD
-        CoreDataKit.sharedLogger(.DEBUG, "Stores: \(persistentStoreCoordinator.persistentStores)")
-        CoreDataKit.sharedLogger(.DEBUG, " - Store coordinator: \(persistentStoreCoordinator.debugDescription)")
-        CoreDataKit.sharedLogger(.DEBUG, "   |- Root context: \(rootContext.debugDescription)")
-        CoreDataKit.sharedLogger(.DEBUG, "      |- Main thread context: \(mainThreadContext.debugDescription)")
-        CoreDataKit.sharedLogger(.DEBUG, "         |- Background context: \(backgroundContext.debugDescription)")
-=======
         CDK.sharedLogger(.DEBUG, "Stores: \(persistentStoreCoordinator.persistentStores)")
         CDK.sharedLogger(.DEBUG, " - Store coordinator: \(persistentStoreCoordinator.debugDescription)")
-        CDK.sharedLogger(.DEBUG, " |- Root context: \(rootContext.debugDescription)")
-        CDK.sharedLogger(.DEBUG, "    |- Main thread context: \(mainThreadContext.debugDescription)")
-        CDK.sharedLogger(.DEBUG, "       |- Background context: \(backgroundContext.debugDescription)")
->>>>>>> 2c2909bd
+        CDK.sharedLogger(.DEBUG, "   |- Root context: \(rootContext.debugDescription)")
+        CDK.sharedLogger(.DEBUG, "      |- Main thread context: \(mainThreadContext.debugDescription)")
+        CDK.sharedLogger(.DEBUG, "         |- Background context: \(backgroundContext.debugDescription)")
     }
 
 // MARK: Notification observers
 
 //    func rootContextDidSave(notification: NSNotification) {
-<<<<<<< HEAD
-//        mainThreadContext.performBlock { [weak self] in
-//            if let stack = self {
-//                if let updatedObjects = notification.userInfo?[NSUpdatedObjectsKey] as NSSet? {
-//                    for object in updatedObjects {
-//                        if let object = object as? NSManagedObject {
-//                            stack.mainThreadContext.objectWithID(object.objectID).willAccessValueForKey(nil)
-//                        }
-//                    }
-//                }
-//
-//                stack.mainThreadContext.mergeChangesFromContextDidSaveNotification(notification)
-=======
 //        if NSThread.isMainThread() {
 //            if let updatedObjects = notification.userInfo?[NSUpdatedObjectsKey] as? NSSet {
 //                for _object in updatedObjects {
@@ -111,7 +90,6 @@
 //        } else {
 //            dispatch_async(dispatch_get_main_queue()) {
 //                self.rootContextDidSave(notification)
->>>>>>> 2c2909bd
 //            }
 //        }
 //    }
